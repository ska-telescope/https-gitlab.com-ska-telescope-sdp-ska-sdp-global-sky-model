services:
  fastapi:
    build:
      dockerfile: images/ska-sdp-global-sky-model-api/Dockerfile
    restart: always
    ports:
      - "8000:80"
    depends_on:
      - db
    links:
      - redis:redis
      - db:db
<<<<<<< HEAD
    volumes:
      - ./src/ska_sdp_global_sky_model:/usr/src/ska_sdp_global_sky_model
=======
>>>>>>> b450eb1a

  db:
    build:
      dockerfile: images/ska-sdp-global-sky-model-db/Dockerfile
    restart: always
    user: postgres
    environment:
      POSTGRES_PASSWORD: 'pass'
      POSTGRES_DB:  'postgres'
    ports:
      - "5432:5432"
    volumes:
      - ./initdb-pgsphere.sh:/docker-entrypoint-initdb.d/initdb-pgsphere.sh
      - database_volume:/var/lib/postgresql/data

  redis:
    image: redis:7.2.4
    ports:
      - "6379:6379"

volumes:
  database_volume:
    name: database_volume<|MERGE_RESOLUTION|>--- conflicted
+++ resolved
@@ -10,11 +10,8 @@
     links:
       - redis:redis
       - db:db
-<<<<<<< HEAD
     volumes:
       - ./src/ska_sdp_global_sky_model:/usr/src/ska_sdp_global_sky_model
-=======
->>>>>>> b450eb1a
 
   db:
     build:
