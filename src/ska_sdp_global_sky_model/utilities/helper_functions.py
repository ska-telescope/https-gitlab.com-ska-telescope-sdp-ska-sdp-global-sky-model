--- conflicted
+++ resolved
@@ -1,11 +1,8 @@
 """ This module contains helper functions for the ska_sdp_global_sky_model """
 
 from astropy.coordinates import SkyCoord
-<<<<<<< HEAD
 from numpy import pi
-=======
 from sqlalchemy.orm import class_mapper
->>>>>>> ca1c63e3
 
 
 def convert_ra_dec_to_skycoord(ra: float, dec: float, frame="icrs") -> SkyCoord:
