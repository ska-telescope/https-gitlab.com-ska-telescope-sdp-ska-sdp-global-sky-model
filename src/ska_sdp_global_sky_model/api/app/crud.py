# pylint: disable=no-member
# pylint: disable=too-many-locals
# pylint: disable=invalid-name
"""
CRUD functionality goes here.
"""

import logging

import astropy.units as u
from astropy.coordinates import Angle, Latitude, Longitude, SkyCoord
from astropy_healpix import HEALPix
from healpix_alchemy import Tile
from mocpy import MOC
from sqlalchemy import and_, or_
from sqlalchemy.orm import Session, aliased

<<<<<<< HEAD
from ska_sdp_global_sky_model.api.app.model import NarrowBandData, SkyTile, Source, WideBandData
from ska_sdp_global_sky_model.configuration.config import NSIDE, NSIDE_PIXEL
=======
from ska_sdp_global_sky_model.api.app.model import (
    Field,
    FieldTile,
    NarrowBandData,
    SkyTile,
    Source,
    WideBandData,
)
from ska_sdp_global_sky_model.configuration.config import NSIDE
>>>>>>> ea4053bd

logger = logging.getLogger(__name__)


def delete_previous_tiles(db):
    """
    Clear previous definitions of healpix tiles from the DB.
    """
    previous_fields = db.query(Field).first()
    db.delete(previous_fields)
    db.commit()


def get_precise_local_sky_model(db, ra, dec, flux_wide, fov):
    """
    Retrieves a local sky model (LSM) from a global sky model for a specific celestial observation.
    """
    moc = MOC.from_cone(
        lon=Longitude(float(ra[0]) * u.deg),
        lat=Latitude(float(dec[0]) * u.deg),
        radius=Angle(float(fov), u.deg),
        max_depth=10,
    )

    healpix_tiles = [FieldTile(hpx=hpx) for hpx in Tile.tiles_from(moc)]

    db.add(Field(tiles=healpix_tiles))
    db.commit()

    narrowband_data = aliased(NarrowBandData)
    wideband_data = aliased(WideBandData)

    sources_in_field = (
        db.query(Source, narrowband_data, wideband_data)
        .filter(wideband_data.Flux_Wide > flux_wide)
        .filter(
            or_(
                Source.Heal_Pix_Position.between(tile_range.hpx.lower, tile_range.hpx.upper)
                for tile_range in healpix_tiles
            )
        )
        .outerjoin(narrowband_data, Source.id == narrowband_data.source)
        .outerjoin(wideband_data, Source.id == wideband_data.source)
        .all()
    )

    results = {"sources": {}}

    for source, narrowband, wideband in sources_in_field:

        source_dict = {"RA": source.RAJ2000, "DEC": source.DECJ2000}

        if narrowband:
            source_dict["narrowband"] = narrowband.columns_to_dict()

        if wideband:
            source_dict["wideband"] = wideband.columns_to_dict()

        results["sources"][source.id] = source_dict

    logger.info(
        "Retrieve %s point sources within the area of interest.",
        str(len(sources_in_field)),
    )

    return results


def get_local_sky_model(
    ds,
    ra: list,
    dec: list,
    flux_wide: float,
    telescope: str,
    fov: float,
):
    """
    Retrieves a local sky model (LSM) from a global sky model for a specific celestial observation.

    The LSM contains information about celestial sources within a designated region of the sky. \
        This function extracts this information from a database (`db`) based on the provided \
        right ascension (RA) and declination (Dec) coordinates.

    Args:
        ds (Any): A datastore object containing the global sky model.
        ra (list[float]): A list containing two right ascension values (in degrees) that define \
            the boundaries of the desired LSM region.
        dec (list[float]): A list containing two declination values (in degrees) that define the \
            boundaries of the desired LSM region.
        flux_wide (float): Placeholder for future implementation of wide-field flux \
            of the observation (in Jy). Currently not used.
        telescope (str): Placeholder for future implementation of the telescope name \
            being used for the observation. Currently not used.
        fov (float): Placeholder for future implementation of the telescope's field of\
            view (in arcminutes). Currently not used.

    Returns:
        dict: A dictionary containing the LSM data. The structure of the dictionary is:

            {
                "region": {
                    "ra": List of RA coordinates (same as input `ra`).
                    "dec": List of Dec coordinates (same as input `dec`).
                },
                "count": Number of celestial sources found within the LSM region.
                "sources_in_area_of_interest": List of dictionaries, each representing a \
                    celestial source within the LSM region.
                    The structure of each source dictionary depends on the data model stored \
                        in the database (`db`).
            }
    """
    coord = SkyCoord(
        Longitude(float(ra[0]) * u.deg), Latitude(float(dec[0]) * u.deg), frame="icrs"
    )

    hp_f = HEALPix(nside=NSIDE, order="nested", frame="icrs")
    hp_pixel_fine = hp_f.cone_search_skycoord(coord, radius=float(fov) * u.deg)
    hp_c = HEALPix(nside=NSIDE_PIXEL, order="nested", frame="icrs")
    hp_pixel_course = hp_c.cone_search_skycoord(coord, radius=float(fov) * u.deg)

    # Modify the query to join the necessary tables
    result = ds.query_pxiels(
        {   "healpix_pixel_rough": hp_pixel_course,
            "hp_pixel_fine": hp_pixel_fine,
            "flux_wide": flux_wide,
            "telescopes": telescope.split(',')
        })
    return result


def get_coverage_range(ra: float, dec: float, fov: float) -> tuple[float, float, float, float]:
    """
    This function calculates the minimum and maximum RA and Dec values
    covering a circular field of view around a given source position.

    Args:
        ra: Right Ascension of the source (in arcminutes)
        dec: Declination of the source (in arcminutes)
        fov: Diameter of the field of view (in arcminutes)

    Returns:
        A tuple containing (ra_min, ra_max, dec_min, dec_max)
    """

    # Input validation
    if fov <= 0:
        raise ValueError("Field of view must be a positive value.")
    if not 0 <= ra < 360:
        raise ValueError("Right Ascension (RA) must be between 0 and 360 degrees.")
    if not -90 <= dec <= 90:
        raise ValueError("Declination (Dec) must be between -90 and 90 degrees.")

    # Convert field of view diameter to radius
    fov_radius = fov / 2.0

    # Calculate RA range (assuming circular field)
    ra_min = ra - fov_radius
    ra_max = ra + fov_radius

    # Apply wrap-around logic for RA (0 to 360 degrees)
    ra_min = ra_min % 360.0
    ra_max = ra_max % 360.0

    # Calculate Dec range (assuming small field of view, no wrap-around)
    dec_min = dec - fov_radius
    dec_max = dec + fov_radius

    return ra_min, ra_max, dec_min, dec_max


# pylint: disable=too-many-arguments


def get_sources_by_criteria(
    db: Session,
    ra: float = None,
    dec: float = None,
    flux_wide: float = None,
    telescope: str = None,
    fov: float = None,
) -> list[Source]:
    """
    This function retrieves all Source entries matching the provided criteria.

    Args:
        db: A sqlalchemy database session object
        ra: Right Ascension (optional)
        dec: Declination (optional)
        flux_wide: Wideband flux (optional)
        telescope: Telescope name (optional)
        fov: Field of view (optional)

    Returns:
        A list of Source objects matching the criteria.
    """
    query = db.query(Source)

    # Build filter conditions based on provided arguments
    filters = []
    if ra is not None:
        filters.append(Source.RAJ2000 == ra)
    if dec is not None:
        filters.append(Source.DECJ2000 == dec)
    if flux_wide is not None:
        filters.append(Source.Flux_Wide == flux_wide)  # Replace with actual column name
    if telescope is not None:
        filters.append(Source.telescope == telescope)
    if fov is not None:
        filters.append(Source.fov == fov)  # Replace with actual column name

    # Combine filters using 'and_' if any filters are present
    if filters:
        query = query.filter(and_(*filters))

    return query.all()<|MERGE_RESOLUTION|>--- conflicted
+++ resolved
@@ -15,31 +15,10 @@
 from sqlalchemy import and_, or_
 from sqlalchemy.orm import Session, aliased
 
-<<<<<<< HEAD
 from ska_sdp_global_sky_model.api.app.model import NarrowBandData, SkyTile, Source, WideBandData
 from ska_sdp_global_sky_model.configuration.config import NSIDE, NSIDE_PIXEL
-=======
-from ska_sdp_global_sky_model.api.app.model import (
-    Field,
-    FieldTile,
-    NarrowBandData,
-    SkyTile,
-    Source,
-    WideBandData,
-)
-from ska_sdp_global_sky_model.configuration.config import NSIDE
->>>>>>> ea4053bd
 
 logger = logging.getLogger(__name__)
-
-
-def delete_previous_tiles(db):
-    """
-    Clear previous definitions of healpix tiles from the DB.
-    """
-    previous_fields = db.query(Field).first()
-    db.delete(previous_fields)
-    db.commit()
 
 
 def get_precise_local_sky_model(db, ra, dec, flux_wide, fov):
