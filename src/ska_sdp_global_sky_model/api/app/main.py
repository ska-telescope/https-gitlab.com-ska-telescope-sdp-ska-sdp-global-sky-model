--- conflicted
+++ resolved
@@ -9,15 +9,9 @@
 import tempfile
 import time
 
-<<<<<<< HEAD
 from fastapi import BackgroundTasks, Depends, FastAPI, File, HTTPException, UploadFile
 from fastapi.middleware.gzip import GZipMiddleware
-from fastapi.responses import JSONResponse
-=======
-from fastapi import Depends, FastAPI
-from fastapi.middleware.gzip import GZipMiddleware
-from fastapi.responses import ORJSONResponse
->>>>>>> ca1c63e3
+from fastapi.responses import JSONResponse, ORJSONResponse
 from sqlalchemy import text
 from sqlalchemy.orm import Session
 from starlette.middleware.cors import CORSMiddleware
@@ -167,9 +161,7 @@
         fov,
     )
     local_model = get_local_sky_model(db, ra.split(";"), dec.split(";"), flux_wide, telescope, fov)
-<<<<<<< HEAD
-    background_tasks.add_task(delete_previous_tiles, db)
-    return local_model
+    return ORJSONResponse(local_model)
 
 
 @app.post("/upload-rcal", summary="Ingest RCAL from a CSV {used in development}")
@@ -237,7 +229,4 @@
             )
     except Exception as e:
         logger.error("Error on RCAL catalog ingest: %s", e)
-        raise HTTPException(status_code=500, detail=str(e)) from e
-=======
-    return ORJSONResponse(local_model)
->>>>>>> ca1c63e3
+        raise HTTPException(status_code=500, detail=str(e)) from e