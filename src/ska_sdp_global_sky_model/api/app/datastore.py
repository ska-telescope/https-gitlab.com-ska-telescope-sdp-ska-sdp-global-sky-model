# pylint: disable=too-few-public-methods
# pylint: disable=inconsistent-return-statements
"""Manage the file based datasets for catalogs.
"""

import logging
from pathlib import Path

import polars as pl
import yaml

logger = logging.getLogger(__name__)


class SourcePixel:
    """The manager for a pixel in source"""

    def __init__(self, telescope, pixel, dataset_root):
        """Source Pixel init"""
        self.pixel = pixel
        self.telescope = telescope
        self.dataset_root = dataset_root
        self.dataset_data = None

    @property
    def dataset(self):
        """Avoid loading the dataset until it is needed."""
        if self.dataset_data is None:
            self.dataset_data = self.read()
        return self.dataset_data

    @dataset.setter
    def dataset(self, value):
        self.dataset_data = value

    @property
    def source_root(self):
        """Get the path to the source file"""
        return Path(self.dataset_root, self.telescope, str(self.pixel))

    def read(self):
        """Read the content of the source file."""
        if not self.source_root.is_file():
            return pl.DataFrame([], schema={"name": str, "Heal_Pix_Position": pl.Int64})
        return pl.read_csv(self.source_root)

    def add(self, source_new):
        """Add new sources to the current pixel."""
        if self.dataset.is_empty():
            self.dataset = source_new
        else:
            for col_name, _ in source_new.schema.items():
                if col_name not in self.dataset.schema.names():
                    self.dataset = self.dataset.with_columns(pl.lit(None).alias(col_name))
            self.dataset = self.dataset.update(source_new, on="name", how="full")

    def save(self):
        """Commit current sources to file."""
<<<<<<< HEAD
        self.source_root.parent.mkdir(parents=True, exist_ok=True)
        with self.dataset_root.open("a", encoding="utf-8"):
            pass
        self.dataset.write_csv(self.dataset_root)
=======
        self.dataset_root.parent.mkdir(parents=True, exist_ok=True)
        with self.dataset_root.open("a", encoding="utf-8") as file:
            self.dataset.write_csv(file)
>>>>>>> 0065dd10

    def all(self, defaults: list[str] | None = None):
        """Get all sources in this pixel."""
        if defaults is None:
            return self.dataset
        defaults = list(set(defaults) & set(self.dataset.schema.keys()))
        return self.dataset.select(["Heal_Pix_Position"] + defaults)

    def clear(self):
        """Clear the in-memory dataset."""
        del self.dataset_data


class PixelHandler:
    """Pixel handler class used to manage pixels."""

    def __init__(self, dataset_root, telescope):
        """Pixel Handler init"""
        self.index = 0
        self.pixels = []
        self.telescope = telescope
        self.dataset_root = dataset_root
        self.metadata = self.get_metadata()

    def metadata_file(self):
        """get the path to the metadata file"""
        return Path(self.dataset_root, self.telescope, "catalogue.yaml")

    def defaults(self):
        """get the default catalgue attributes"""
        if "default-attributes" in self.metadata["config"]:
            return self.metadata["config"]["default-attributes"]
        return self.metadata["config"]["attributes"]

    def get_metadata(self):
        """get the catalogue's metadata, else create an empty metadata file"""
        if not self.metadata_file().is_file():
            return {"config": {"attributes": []}}
        with self.metadata_file().open("r", encoding="utf-8") as fd:
            return yaml.safe_load(fd.read())

    def has_attribute(self, key):
        """verify that a specific attribute exists within the metadata"""
        if key in self.metadata["config"]["attributes"]:
            return True
        return False

    def append(self, source_pixel):
        """Add new source to the list of sources this handler is managing"""
        self.pixels.append(source_pixel)

    def get_or_create_pixel(self, telescope, pixel):
        """Get the pixel by reference if it exists else create it."""
        for source_pixel in self.pixels:
            if source_pixel.telescope == telescope and source_pixel.pixel == pixel:
                return source_pixel
        source_pixel = SourcePixel(telescope, pixel, self.dataset_root)
        self.pixels.append(source_pixel)
        return source_pixel

    def save(self):
        """Commit all data to disk"""
        for pixel in self.pixels:
            pixel.save()

    def __iter__(self):
        return self

    def __next__(self):
        try:
            pixel = self.pixels[self.index]
        except IndexError as e:
            raise StopIteration from e
        self.index += 1
        return pixel

    def __len__(self):
        return len(self.pixels)

    def __getitem__(self, index):
        return self.pixels[index]


class Search:
    """Search class"""

    def __init__(self, dataset_root, search_query):
        """Search init method"""
        self.dataset_root = dataset_root
        self.search_query = search_query
        self.telescopes = self.get_telescopes()
        self.validate()

    def validate(self):
        """Validate that the search criteria, remove unknown search terms"""
        invalid_keys = []
        for key in self.search_query["advanced_search"].keys():
            key_available = False
            for pixel_handler in self.telescopes.values():
                if pixel_handler.has_attribute(key):
                    key_available = True
            if not key_available:
                invalid_keys.append(key)
        for key in invalid_keys:
            logger.info("Removing the following search criteria: %s", invalid_keys)
            self.search_query["advanced_search"].pop(key)

    def get_telescopes(self):
        """Validate the search query."""
        if not self.search_query.get("telescopes", None):
            self.search_query["telescopes"] = "*"
        elif isinstance(self.search_query.get("telescopes"), str):
            self.search_query["telescopes"] = [
                t.strip() for t in self.search_query["telescopes"].split(",")
            ]
        telescopes = self.search_query["telescopes"]
        available_telescopes = []
        root_path = Path(self.dataset_root)
        if not root_path.is_dir():
            logger.warning("Datasets directory is missing.")
            return []
        tel_available = root_path.iterdir()
        for tel_name in tel_available:
            if not tel_name.is_dir() or tel_name.name[0] == ".":
                continue
            available_telescopes.append(tel_name.name)
        if not available_telescopes:
            logger.warning("No matching catalog found")
            raise NameError
        if not telescopes == "*":
            available_telescopes = list(set(telescopes) & set(available_telescopes))
        return {
            telescope: PixelHandler(self.dataset_root, telescope)
            for telescope in available_telescopes
        }

    def filter(self, data_set):
        """Remove items that are less than a given criteria"""
        for search_criteria, minimum in self.search_query["advanced_search"].items():
            try:
                minimum = float(minimum)
            except ValueError:
                logger.info("Could not evaluate %s %s", search_criteria, minimum)
                continue
            if search_criteria in data_set.schema.names():
                data_set = data_set.filter(pl.col(search_criteria) > minimum)
        return data_set

    def stream(self):
        """Stream all data that matches the search criteria"""
        pixels = self.search_query.get("healpix_pixel_rough")
        if not pixels.any():
            return "Empty search"
        fine_pixels = self.search_query.get(
            "hp_pixel_fine",
        )
        yield "["
        first = True
        for telescope, pixel_handler in self.telescopes.items():
            defaults = pixel_handler.defaults()
            for pixel in pixels:
                source_pixel = pixel_handler.get_or_create_pixel(telescope, pixel)
                if fine_pixels.any():
                    all_sources = source_pixel.all(defaults=defaults).filter(
                        pl.col("Heal_Pix_Position").is_in(fine_pixels)
                    )
                else:
                    all_sources = source_pixel.all(defaults=defaults)
                all_sources = self.filter(all_sources)
                if all_sources.is_empty():
                    continue
                if first:
                    first = False
                    yield f"{all_sources.write_json()[1:-1]}"
                else:
                    yield f",{all_sources.write_json()[1:-1]}"
        yield "]"


class DataStore:
    """Data Store handle"""

    def __init__(self, dataset_root, telescopes="*"):
        """The datastore init method."""
        self.dataset_root = dataset_root
        # self.pixel_handler = PixelHandler(self.dataset_root)
        self.telescopes = {
            telescope: PixelHandler(self.dataset_root, telescope)
            for telescope in self._telescope_args(telescopes)
        }
        self._load_datasets()

    def add_source(self, source, telescope, pixel):
        """Add a source or sources to the datastore"""
        if telescope not in self.telescopes.keys():
            self.telescopes[telescope] = PixelHandler(self.dataset_root, telescope)
        pixel_handler = self.telescopes[telescope]
        source_pixel = pixel_handler.get_or_create_pixel(telescope, pixel)
        source_pixel.add(source)

    def add_dataset(self, sources, telescope, pixel):
        """Add a source or sources to the datastore."""
        if telescope not in self.telescopes.keys():
            self.telescopes[telescope] = PixelHandler(self.dataset_root, telescope)
        pixel_handler = self.telescopes[telescope]
        source_pixel = pixel_handler.get_or_create_pixel(telescope, pixel)
        source_pixel.add(sources)

    def save(self):
        """Commit all data to file"""
        for pixel_handler in self.telescopes.values():
            pixel_handler.save()

    def query_pxiels(self, search_query):
        """Instantiate a search"""
        search_query["telescopes"] = search_query.get("telescopes", self.telescopes.keys())
        return Search(self.dataset_root, search_query)

    def _telescope_args(self, telescopes):
        """Get all telescopes that have been instantiated."""
        available_names = []
        root_path = Path(self.dataset_root)
        if not root_path.is_dir():
            logger.warning("Datasets directory is missing.")
            return []
        tel_available = root_path.iterdir()
        for tel_name in tel_available:
            if not tel_name.is_dir() or tel_name.name[0] == ".":
                continue
            available_names.append(tel_name.name)
        if telescopes == "*":
            return available_names
        if isinstance(telescopes, str):
            telescopes = telescopes.split(",")
        telescopes = [telescope.strip() for telescope in telescopes]
        return list(set(telescopes) & set(available_names))

    def all(self, pixel_handler=None):
        """Get all sources."""
        if pixel_handler:
            pixel_handlers = [pixel_handler]
        else:
            pixel_handlers = self.telescopes.values()
        sources = None
        for ph in pixel_handlers:
            for sources_pixel in ph:
                sources_pixel = sources_pixel.all()
                if sources is None:
                    sources = sources_pixel
                    continue
                for col_name, _ in sources_pixel.schema.items():
                    if col_name not in sources.schema.names():
                        sources = sources.with_columns(pl.lit(None).alias(col_name))
                sources = sources.update(sources_pixel, on="name", how="full")
        return sources

    def _load_datasets(self):
        """Load catalogue datasets"""
        for telescope, pixel_handler in self.telescopes.items():
            tel_root = Path(self.dataset_root, telescope)
            for pixel in tel_root.iterdir():
                if pixel.name == "catalogue.yaml":
                    continue
                source_pixel = SourcePixel(telescope, pixel.name, self.dataset_root)
                pixel_handler.append(source_pixel)

    def has_telescope(self, telescope):
        """Check whether a catalogue is currently present in the datastore"""
        if telescope in self.telescopes.keys():
            return True
        return False

    def add_telescope(self, telescope):
        """Add a telescope (catalog) to the datastore."""
        if not self.has_telescope(telescope):
            Path(self.dataset_root, telescope).mkdir(parents=True, exist_ok=True)<|MERGE_RESOLUTION|>--- conflicted
+++ resolved
@@ -56,16 +56,9 @@
 
     def save(self):
         """Commit current sources to file."""
-<<<<<<< HEAD
-        self.source_root.parent.mkdir(parents=True, exist_ok=True)
-        with self.dataset_root.open("a", encoding="utf-8"):
-            pass
-        self.dataset.write_csv(self.dataset_root)
-=======
         self.dataset_root.parent.mkdir(parents=True, exist_ok=True)
         with self.dataset_root.open("a", encoding="utf-8") as file:
             self.dataset.write_csv(file)
->>>>>>> 0065dd10
 
     def all(self, defaults: list[str] | None = None):
         """Get all sources in this pixel."""
