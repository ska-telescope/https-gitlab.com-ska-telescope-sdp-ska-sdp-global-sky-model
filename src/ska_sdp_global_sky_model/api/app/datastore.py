--- conflicted
+++ resolved
@@ -19,7 +19,6 @@
         """Source Pixel init"""
         self.pixel = pixel
         self.telescope = telescope
-<<<<<<< HEAD
         self.dataset_root = dataset_root
         self.dataset_data = None
 
@@ -29,19 +28,23 @@
         if self.dataset_data is None:
             self.dataset_data = self.read()
         return self.dataset_data
-=======
-        self.dataset_root = Path(dataset_root)
-        self.source_path = Path(self.dataset_root, self.telescope, str(self.pixel))
-        self.dataset = self.read()
->>>>>>> a0c875c1
+
+    @dataset.setter
+    def dataset(self, value):
+        self.dataset_data = value
+
+    @property
+    def source_root(self):
+        """Get the path to the source file"""
+        return Path(self.dataset_root, self.telescope, str(self.pixel))
 
     def read(self):
         """Read the content of the source file."""
-        if not self.source_path.is_file():
+        if not self.source_root.is_file():
             return pl.DataFrame(
-                [], schema={"name": str, "Heal_Pix_Position": pl.Int64, "Fpwide": pl.Float64}
+                [], schema={"name": str, "Heal_Pix_Position": pl.Int64}
             )
-        return pl.read_csv(self.source_path)
+        return pl.read_csv(self.source_root)
 
     def add(self, source_new):
         """Add new sources to the current pixel."""
@@ -55,18 +58,18 @@
 
     def save(self):
         """Commit current sources to file."""
-        self.source_path.parent.mkdir(parents=True, exist_ok=True)
-        with self.source_path.open("a", encoding="utf-8"):
+        self.dataset_root.parent.mkdir(parents=True, exist_ok=True)
+        with self.dataset_root.open("a", encoding="utf-8"):
             pass
-        self.dataset.write_csv(self.source_path)
+        self.dataset.write_csv(self.dataset_root)
 
     def all(self):
         """Get all sources in this pixel."""
         return self.dataset
 
     def clear(self):
-        """Clear the in-memory reperesentation to the dataset."""
-        del self.dataset
+        """Clear the in-memory dataset."""
+        del self.dataset_data
 
 
 class PixelHandler:
@@ -82,11 +85,11 @@
 
     def metadata_file(self):
         """get the path to the metadata file"""
-        return join(self.dataset_root, self.telescope, "catalogue.yaml")
+        return Path(self.dataset_root, self.telescope, "catalogue.yaml")
 
     def get_metadata(self):
         """get the catalogue's metadata, else create an empty metadata file"""
-        if not isfile(self.metadata_file()):
+        if not self.metadata_file().is_file():
             return {"config": {"attributes": []}}
         with open(self.metadata_file(), "r", encoding="utf-8") as fd:
             return yaml.safe_load(fd.read())
@@ -167,15 +170,15 @@
             ]
         telescopes = self.search_query["telescopes"]
         available_telescopes = []
-        try:
-            tel_available = next(walk(self.dataset_root))[1]
-        except StopIteration as e:
-            logger.warning("Datasets directory is empty.")
-            raise StopIteration from e
+        root_path = Path(self.dataset_root)
+        if not root_path.is_dir():
+            logger.warning("Datasets directory is missing.")
+            return []
+        tel_available = root_path.iterdir()
         for tel_name in tel_available:
-            if not tel_name or tel_name[0] == ".":
+            if not tel_name.is_dir() or tel_name.name[0] == ".":
                 continue
-            available_telescopes.append(tel_name)
+            available_telescopes.append(tel_name.name)
         if not available_telescopes:
             logger.warning("No matching catalog found")
             raise NameError
@@ -194,7 +197,8 @@
             except ValueError:
                 logger.info("Could not evaluate %s %s", search_criteria, minimum)
                 continue
-            data_set = data_set.filter(pl.col(search_criteria) > minimum)
+            if search_criteria in data_set.schema.names():
+                data_set = data_set.filter(pl.col(search_criteria) > minimum)
         return data_set
 
     def stream(self):
@@ -305,22 +309,14 @@
         return sources
 
     def _load_datasets(self):
-<<<<<<< HEAD
         """Load catalogue datasets"""
         for telescope, pixel_handler in self.telescopes.items():
-            tel_root = join(self.dataset_root, telescope)
-            for pixel in listdir(tel_root):
-                if pixel == "catalogue.yaml":
-                    continue
-                source_pixel = SourcePixel(telescope, pixel, self.dataset_root)
-                pixel_handler.append(source_pixel)
-=======
-        for telescope in self.telescopes:
             tel_root = Path(self.dataset_root, telescope)
             for pixel in tel_root.iterdir():
+                if pixel.name == "catalogue.yaml":
+                    continue
                 source_pixel = SourcePixel(telescope, pixel.name, self.dataset_root)
-                self.pixel_handler.append(source_pixel)
->>>>>>> a0c875c1
+                pixel_handler.append(source_pixel)
 
     def has_telescope(self, telescope):
         """Check whether a catalogue is currently present in the datastore"""
